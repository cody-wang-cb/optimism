import { expect } from 'chai'
import { Wallet, utils, BigNumber } from 'ethers'
import { Direction } from './shared/watcher-utils'

import { PROXY_SEQUENCER_ENTRYPOINT_ADDRESS } from './shared/utils'
import { OptimismEnv } from './shared/env'

const DEFAULT_TEST_GAS_L1 = 230_000
const DEFAULT_TEST_GAS_L2 = 825_000
// TX size enforced by CTC:
const MAX_ROLLUP_TX_SIZE = 50_000

describe('Native ETH Integration Tests', async () => {
  let env: OptimismEnv
  let l1Bob: Wallet
  let l2Bob: Wallet

  const getBalances = async (_env: OptimismEnv) => {
    const l1UserBalance = await _env.l1Wallet.getBalance()
    const l2UserBalance = await _env.l2Wallet.getBalance()

    const l1BobBalance = await l1Bob.getBalance()
    const l2BobBalance = await l2Bob.getBalance()

    const sequencerBalance = await _env.ovmEth.balanceOf(
      PROXY_SEQUENCER_ENTRYPOINT_ADDRESS
    )
    const l1GatewayBalance = await _env.l1Wallet.provider.getBalance(
      _env.gateway.address
    )

    return {
      l1UserBalance,
      l2UserBalance,
      l1BobBalance,
      l2BobBalance,
      l1GatewayBalance,
      sequencerBalance,
    }
  }

  before(async () => {
    env = await OptimismEnv.new()
    l1Bob = Wallet.createRandom().connect(env.l1Wallet.provider)
    l2Bob = l1Bob.connect(env.l2Wallet.provider)
  })

  describe('estimateGas', () => {
    it('Should estimate gas for ETH transfer', async () => {
      const amount = utils.parseEther('0.5')
      const addr = '0x' + '1234'.repeat(10)
      const gas = await env.ovmEth.estimateGas.transfer(addr, amount)
      expect(gas).to.be.deep.eq(BigNumber.from(6430020))
    })

    it('Should estimate gas for ETH withdraw', async () => {
      const amount = utils.parseEther('0.5')
<<<<<<< HEAD
      const gas = await env.ovmEth.estimateGas.withdraw(amount, 0, '0xFFFF')
      expect(gas).to.be.deep.eq(BigNumber.from(0x0f5203e9bf))
=======
      const gas = await env.ovmEth.estimateGas.withdraw(amount)
      expect(gas).to.be.deep.eq(BigNumber.from(6140049))
>>>>>>> 8e2bfd07
    })
  })

  it('deposit', async () => {
    const depositAmount = 10
    const preBalances = await getBalances(env)
    const { tx, receipt } = await env.waitForXDomainTransaction(
      env.gateway.deposit(DEFAULT_TEST_GAS_L2, '0xFFFF', {
        value: depositAmount,
        gasLimit: DEFAULT_TEST_GAS_L1,
      }),
      Direction.L1ToL2
    )

    const l1FeePaid = receipt.gasUsed.mul(tx.gasPrice)
    const postBalances = await getBalances(env)

    expect(postBalances.l1GatewayBalance).to.deep.eq(
      preBalances.l1GatewayBalance.add(depositAmount)
    )
    expect(postBalances.l2UserBalance).to.deep.eq(
      preBalances.l2UserBalance.add(depositAmount)
    )
    expect(postBalances.l1UserBalance).to.deep.eq(
      preBalances.l1UserBalance.sub(l1FeePaid.add(depositAmount))
    )
  })

  it('depositTo', async () => {
    const depositAmount = 10
    const preBalances = await getBalances(env)
    const depositReceipts = await env.waitForXDomainTransaction(
      env.gateway.depositTo(l2Bob.address, DEFAULT_TEST_GAS_L2, '0xFFFF', {
        value: depositAmount,
        gasLimit: DEFAULT_TEST_GAS_L1,
      }),
      Direction.L1ToL2
    )

    const l1FeePaid = depositReceipts.receipt.gasUsed.mul(
      depositReceipts.tx.gasPrice
    )
    const postBalances = await getBalances(env)
    expect(postBalances.l1GatewayBalance).to.deep.eq(
      preBalances.l1GatewayBalance.add(depositAmount)
    )
    expect(postBalances.l2BobBalance).to.deep.eq(
      preBalances.l2BobBalance.add(depositAmount)
    )
    expect(postBalances.l1UserBalance).to.deep.eq(
      preBalances.l1UserBalance.sub(l1FeePaid.add(depositAmount))
    )
  })

  it('deposit passes with a large data argument', async () => {
    const ASSUMED_L2_GAS_LIMIT = 8_000_000
    const depositAmount = 10
    const preBalances = await getBalances(env)

    // Set data length slightly less than MAX_ROLLUP_TX_SIZE
    // to allow for encoding and other arguments
    const data = `0x` + 'ab'.repeat(MAX_ROLLUP_TX_SIZE - 500)
    const { tx, receipt } = await env.waitForXDomainTransaction(
      env.gateway.deposit(ASSUMED_L2_GAS_LIMIT, data, {
        value: depositAmount,
        gasLimit: 4_000_000,
      }),
      Direction.L1ToL2
    )

    const l1FeePaid = receipt.gasUsed.mul(tx.gasPrice)
    const postBalances = await getBalances(env)

    expect(postBalances.l1GatewayBalance).to.deep.eq(
      preBalances.l1GatewayBalance.add(depositAmount)
    )
    expect(postBalances.l2UserBalance).to.deep.eq(
      preBalances.l2UserBalance.add(depositAmount)
    )
    expect(postBalances.l1UserBalance).to.deep.eq(
      preBalances.l1UserBalance.sub(l1FeePaid.add(depositAmount))
    )
  })

  it('deposit fails with a TOO large data argument', async () => {
    const depositAmount = 10

    const data = `0x` + 'ab'.repeat(MAX_ROLLUP_TX_SIZE + 1)
    await expect(
      env.gateway.deposit(DEFAULT_TEST_GAS_L2, data, {
        value: depositAmount,
        gasLimit: 4_000_000,
      })
    ).to.be.revertedWith(
      'Transaction data size exceeds maximum for rollup transaction.'
    )
  })

  it('withdraw', async () => {
    const withdrawAmount = BigNumber.from(3)
    const preBalances = await getBalances(env)
    expect(
      preBalances.l2UserBalance.gt(0),
      'Cannot run withdrawal test before any deposits...'
    )

    const receipts = await env.waitForXDomainTransaction(
      env.ovmEth.withdraw(withdrawAmount, DEFAULT_TEST_GAS_L1, '0xFFFF'),
      Direction.L2ToL1
    )
    const fee = receipts.tx.gasLimit.mul(receipts.tx.gasPrice)

    const postBalances = await getBalances(env)

    expect(postBalances.l1GatewayBalance).to.deep.eq(
      preBalances.l1GatewayBalance.sub(withdrawAmount)
    )
    expect(postBalances.l2UserBalance).to.deep.eq(
      preBalances.l2UserBalance.sub(withdrawAmount.add(fee))
    )
    expect(postBalances.l1UserBalance).to.deep.eq(
      preBalances.l1UserBalance.add(withdrawAmount)
    )
  })

  it('withdrawTo', async () => {
    const withdrawAmount = BigNumber.from(3)

    const preBalances = await getBalances(env)

    expect(
      preBalances.l2UserBalance.gt(0),
      'Cannot run withdrawal test before any deposits...'
    )

    const receipts = await env.waitForXDomainTransaction(
      env.ovmEth.withdrawTo(
        l1Bob.address,
        withdrawAmount,
        DEFAULT_TEST_GAS_L1,
        '0xFFFF'
      ),
      Direction.L2ToL1
    )
    const fee = receipts.tx.gasLimit.mul(receipts.tx.gasPrice)

    const postBalances = await getBalances(env)

    expect(postBalances.l1GatewayBalance).to.deep.eq(
      preBalances.l1GatewayBalance.sub(withdrawAmount)
    )
    expect(postBalances.l2UserBalance).to.deep.eq(
      preBalances.l2UserBalance.sub(withdrawAmount.add(fee))
    )
    expect(postBalances.l1BobBalance).to.deep.eq(
      preBalances.l1BobBalance.add(withdrawAmount)
    )
  })

  it('deposit, transfer, withdraw', async () => {
    // 1. deposit
    const amount = utils.parseEther('1')
    await env.waitForXDomainTransaction(
      env.gateway.deposit(DEFAULT_TEST_GAS_L2, '0xFFFF', {
        value: amount,
        gasLimit: DEFAULT_TEST_GAS_L1,
      }),
      Direction.L1ToL2
    )

    // 2. trnsfer to another address
    const other = Wallet.createRandom().connect(env.l2Wallet.provider)
    const tx = await env.ovmEth.transfer(other.address, amount)
    await tx.wait()

    const l1BalanceBefore = await other
      .connect(env.l1Wallet.provider)
      .getBalance()

    // 3. do withdrawal
    const withdrawnAmount = utils.parseEther('0.95')
    const receipts = await env.waitForXDomainTransaction(
      env.ovmEth
        .connect(other)
        .withdraw(withdrawnAmount, DEFAULT_TEST_GAS_L1, '0xFFFF'),
      Direction.L2ToL1
    )

    // check that correct amount was withdrawn and that fee was charged
    const fee = receipts.tx.gasLimit.mul(receipts.tx.gasPrice)
    const l1BalanceAfter = await other
      .connect(env.l1Wallet.provider)
      .getBalance()
    const l2BalanceAfter = await other.getBalance()
    expect(l1BalanceAfter).to.deep.eq(l1BalanceBefore.add(withdrawnAmount))
    expect(l2BalanceAfter).to.deep.eq(amount.sub(withdrawnAmount).sub(fee))
  })
})<|MERGE_RESOLUTION|>--- conflicted
+++ resolved
@@ -55,13 +55,8 @@
 
     it('Should estimate gas for ETH withdraw', async () => {
       const amount = utils.parseEther('0.5')
-<<<<<<< HEAD
       const gas = await env.ovmEth.estimateGas.withdraw(amount, 0, '0xFFFF')
-      expect(gas).to.be.deep.eq(BigNumber.from(0x0f5203e9bf))
-=======
-      const gas = await env.ovmEth.estimateGas.withdraw(amount)
       expect(gas).to.be.deep.eq(BigNumber.from(6140049))
->>>>>>> 8e2bfd07
     })
   })
 
